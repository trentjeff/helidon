#!/bin/bash -ex
#
# Copyright (c) 2018, 2021 Oracle and/or its affiliates.
#
# Licensed under the Apache License, Version 2.0 (the "License");
# you may not use this file except in compliance with the License.
# You may obtain a copy of the License at
#
#     http://www.apache.org/licenses/LICENSE-2.0
#
# Unless required by applicable law or agreed to in writing, software
# distributed under the License is distributed on an "AS IS" BASIS,
# WITHOUT WARRANTIES OR CONDITIONS OF ANY KIND, either express or implied.
# See the License for the specific language governing permissions and
# limitations under the License.
#

# Path to this script
[ -h "${0}" ] && readonly SCRIPT_PATH="$(readlink "${0}")" || readonly SCRIPT_PATH="${0}"

<<<<<<< HEAD
# Path to the root of the workspace
readonly WS_DIR=$(cd "$(dirname -- "${SCRIPT_PATH}")" ; cd ../.. ; pwd -P)
=======
# Load pipeline environment setup and define WS_DIR
. $(dirname -- "${SCRIPT_PATH}")/includes/pipeline-env.sh "${SCRIPT_PATH}" '../..'
>>>>>>> 9decb70b

# Setup error handling using default settings (defined in includes/error_handlers.sh)
error_trap_setup

# Set Graal VM into JAVA_HOME and PATH (defined in includes/pipeline-env.sh)
graalvm

mvn ${MAVEN_ARGS} --version

mvn ${MAVEN_ARGS} -f ${WS_DIR}/pom.xml \
  install -e \
  -Ppipeline

# Run tests in Java VM application
(cd tests/integration/jpa && \
  mvn ${MAVEN_ARGS} clean verify \
      -Dmaven.test.failure.ignore=true -Dmysql \
      -pl model,appl)

# Run tests in native image application
(cd tests/integration/jpa && \
  mvn ${MAVEN_ARGS} clean verify \
      -Dmaven.test.failure.ignore=true -Dmysql \
      -Pnative-image -Dnative-image -pl model,appl)<|MERGE_RESOLUTION|>--- conflicted
+++ resolved
@@ -18,13 +18,8 @@
 # Path to this script
 [ -h "${0}" ] && readonly SCRIPT_PATH="$(readlink "${0}")" || readonly SCRIPT_PATH="${0}"
 
-<<<<<<< HEAD
-# Path to the root of the workspace
-readonly WS_DIR=$(cd "$(dirname -- "${SCRIPT_PATH}")" ; cd ../.. ; pwd -P)
-=======
 # Load pipeline environment setup and define WS_DIR
 . $(dirname -- "${SCRIPT_PATH}")/includes/pipeline-env.sh "${SCRIPT_PATH}" '../..'
->>>>>>> 9decb70b
 
 # Setup error handling using default settings (defined in includes/error_handlers.sh)
 error_trap_setup
@@ -34,9 +29,11 @@
 
 mvn ${MAVEN_ARGS} --version
 
+# Temporary workaround until job stages will share maven repository
 mvn ${MAVEN_ARGS} -f ${WS_DIR}/pom.xml \
-  install -e \
-  -Ppipeline
+    clean install -e \
+    -DskipTests \
+    -Ppipeline
 
 # Run tests in Java VM application
 (cd tests/integration/jpa && \
